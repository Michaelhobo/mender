--- conflicted
+++ resolved
@@ -820,11 +820,7 @@
 	var u handlers.Composer
 	switch version {
 	case 1:
-<<<<<<< HEAD
 		return nil, errors.New("Artifact version 1 is deprecated")
-=======
-		panic("Mender Artifact version 1 is no longer supported")
->>>>>>> a3f3517e
 	case 2:
 		u = handlers.NewRootfsV2(upd)
 	case 3:
@@ -912,11 +908,7 @@
 	err = installer.StorePayloads()
 	assert.NoError(t, err)
 
-<<<<<<< HEAD
-	// now try with device throwing errors durin ginstall
-=======
 	// now try with device throwing errors during install
->>>>>>> a3f3517e
 	upd, err = MakeRootfsImageArtifact(2, false)
 	assert.NoError(t, err)
 	assert.NotNil(t, upd)
