// Copyright 2016 Mender Software AS
//
//    Licensed under the Apache License, Version 2.0 (the "License");
//    you may not use this file except in compliance with the License.
//    You may obtain a copy of the License at
//
//        http://www.apache.org/licenses/LICENSE-2.0
//
//    Unless required by applicable law or agreed to in writing, software
//    distributed under the License is distributed on an "AS IS" BASIS,
//    WITHOUT WARRANTIES OR CONDITIONS OF ANY KIND, either express or implied.
//    See the License for the specific language governing permissions and
//    limitations under the License.
package client

import (
	"net/http"
	"net/http/httptest"
	"strings"
	"testing"

	"github.com/stretchr/testify/assert"
)

func TestHttpClient(t *testing.T) {
	cl, err := NewApiClient(
		Config{"client.crt", "client.key", "server.crt", true, false},
	)
	assert.NotNil(t, cl)

	// no https config, we should obtain a httpClient
	cl, err = NewApiClient(Config{})
	assert.NotNil(t, cl)

	// incomplete config should yield an error
	cl, err = NewApiClient(
		Config{"foobar", "client.key", "", true, false},
	)
	assert.Nil(t, cl)
	assert.NotNil(t, err)
}

func TestApiClientRequest(t *testing.T) {
	cl, err := NewApiClient(
		Config{"client.crt", "client.key", "server.crt", true, false},
	)
	assert.NotNil(t, cl)

	req := cl.Request("foobar")
	assert.NotNil(t, req)

	responder := &struct {
		httpStatus int
		headers    http.Header
	}{
		http.StatusOK,
		http.Header{},
	}

	ts := httptest.NewTLSServer(http.HandlerFunc(func(w http.ResponseWriter, r *http.Request) {
		responder.headers = r.Header
		w.WriteHeader(responder.httpStatus)
		w.Header().Set("Content-Type", "application/json")
	}))
	defer ts.Close()

	hreq, _ := http.NewRequest(http.MethodGet, ts.URL, nil)

	// ApiRequest should append Authorization header
	rsp, err := req.Do(hreq)
	assert.Nil(t, err)
	assert.NotNil(t, rsp)
	assert.NotNil(t, responder.headers)
	assert.Equal(t, "Bearer foobar", responder.headers.Get("Authorization"))

	// but should not override if Authorization header is already set
	hreq.Header.Set("Authorization", "Bearer zed")
	rsp, err = req.Do(hreq)
	assert.Nil(t, err)
	assert.NotNil(t, rsp)
	assert.NotNil(t, responder.headers)
	assert.Equal(t, "Bearer zed", responder.headers.Get("Authorization"))
}

func TestHttpClientUrl(t *testing.T) {
	u := buildURL("https://foo.bar")
	assert.Equal(t, "https://foo.bar", u)

	u = buildURL("http://foo.bar")
	assert.Equal(t, "http://foo.bar", u)

	u = buildURL("foo.bar")
	assert.Equal(t, "https://foo.bar", u)

	u = buildApiURL("foo.bar", "/zed")
	assert.Equal(t, "https://foo.bar/api/devices/v1/zed", u)

	u = buildApiURL("foo.bar", "zed")
<<<<<<< HEAD
	assert.Equal(t, "https://foo.bar/api/devices/v1/zed", u)
=======
	assert.Equal(t, "https://foo.bar/api/devices/0.1/zed", u)
}

// Test that our loaded certificates include the system CAs, and our own.
func TestCaLoading(t *testing.T) {
	conf := Config{
		ServerCert: "server.crt",
	}

	certs, err := loadServerTrust(conf)
	assert.NoError(t, err)

	// Verify that at least one of the certificates belong to us, and one
	// belongs to a well known certificate authority.
	var systemOK, oursOK bool
	subj := certs.Subjects()
	for i := 0; i < len(subj); i++ {
		if strings.Contains(string(subj[i]), "thawte Primary Root CA") {
			systemOK = true
		}
		// "Acme Co", just a dummy certificate in this repo.
		if strings.Contains(string(subj[i]), "Acme Co") {
			oursOK = true
		}
	}

	assert.True(t, systemOK)
	assert.True(t, oursOK)
>>>>>>> 1b37b772
}<|MERGE_RESOLUTION|>--- conflicted
+++ resolved
@@ -96,10 +96,7 @@
 	assert.Equal(t, "https://foo.bar/api/devices/v1/zed", u)
 
 	u = buildApiURL("foo.bar", "zed")
-<<<<<<< HEAD
 	assert.Equal(t, "https://foo.bar/api/devices/v1/zed", u)
-=======
-	assert.Equal(t, "https://foo.bar/api/devices/0.1/zed", u)
 }
 
 // Test that our loaded certificates include the system CAs, and our own.
@@ -127,5 +124,4 @@
 
 	assert.True(t, systemOK)
 	assert.True(t, oursOK)
->>>>>>> 1b37b772
 }